--- conflicted
+++ resolved
@@ -24,15 +24,9 @@
      *
      * @returns {string} - The resulting HTML.
      */
-<<<<<<< HEAD
-    createProperties() {
+    createHtmlProperties() {
         let html = '<table class="table definition-table">' +
-            this.createPropertiesHeader();
-=======
-    createHtmlProperties() {
-        let html = '<table class="definition-table">' +
             this.createHtmlPropertiesHeader();
->>>>>>> 031db407
 
         const classes = [this.browser.term,
             ...this.browser.term.getSuperClasses().map((c) => this.browser.sdoAdapter.getClass(c))];
